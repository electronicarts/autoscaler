--- conflicted
+++ resolved
@@ -33,6 +33,7 @@
 	"k8s.io/autoscaler/cluster-autoscaler/config/dynamic"
 	"k8s.io/autoscaler/cluster-autoscaler/core"
 	"k8s.io/autoscaler/cluster-autoscaler/estimator"
+	"k8s.io/autoscaler/cluster-autoscaler/expander"
 	"k8s.io/autoscaler/cluster-autoscaler/metrics"
 	"k8s.io/autoscaler/cluster-autoscaler/simulator"
 	"k8s.io/autoscaler/cluster-autoscaler/utils/errors"
@@ -45,7 +46,6 @@
 	"github.com/golang/glog"
 	"github.com/prometheus/client_golang/prometheus"
 	"github.com/spf13/pflag"
-	"k8s.io/autoscaler/cluster-autoscaler/expander"
 )
 
 // MultiStringFlag is a flag for passing multiple parameters using same flag
@@ -63,7 +63,6 @@
 }
 
 var (
-<<<<<<< HEAD
 	nodeGroupsFlag         MultiStringFlag
 	address                = flag.String("address", ":8085", "The address to expose prometheus metrics.")
 	kubernetes             = flag.String("kubernetes", "", "Kubernetes master location. Leave blank for default")
@@ -74,21 +73,6 @@
 	nodeGroupAutoDiscovery = flag.String("node-group-auto-discovery", "", "One or more definition(s) of node group auto-discovery. A definition is expressed `<name of discoverer per cloud provider>:[<key>[=<value>]]`. Only the `aws` cloud provider is currently supported. The only valid discoverer for it is `asg` and the valid key is `tag`. For example, specifying `--cloud-provider aws` and `--node-group-auto-discovery asg:tag=cluster-autoscaler/auto-discovery/enabled,kubernetes.io/cluster/<YOUR CLUSTER NAME>` results in ASGs tagged with `cluster-autoscaler/auto-discovery/enabled` and `kubernetes.io/cluster/<YOUR CLUSTER NAME>` to be considered as target node groups")
 	scaleDownEnabled       = flag.Bool("scale-down-enabled", true, "Should CA scale down the cluster")
 	scaleDownDelay         = flag.Duration("scale-down-delay", 10*time.Minute,
-=======
-	nodeGroupsFlag          MultiStringFlag
-	address                 = flag.String("address", ":8085", "The address to expose prometheus metrics.")
-	kubernetes              = flag.String("kubernetes", "", "Kuberentes master location. Leave blank for default")
-	cloudConfig             = flag.String("cloud-config", "", "The path to the cloud provider configuration file.  Empty string for no configuration file.")
-	configMapName           = flag.String("configmap", "", "The name of the ConfigMap containing settings used for dynamic reconfiguration. Empty string for no ConfigMap.")
-	namespace               = flag.String("namespace", "kube-system", "Namespace in which cluster-autoscaler run. If a --configmap flag is also provided, ensure that the configmap exists in this namespace before CA runs.")
-	namespaceFilter         = flag.String("namespace-filter", "", "Namespace filter used when scanning unschedulable pods.  Leave blank to scan all namespaces.")
-	nodeGroupAutoDiscovery  = flag.String("node-group-auto-discovery", "", "One or more definition(s) of node group auto-discovery. A definition is expressed `<name of discoverer per cloud provider>:[<key>[=<value>]]`. Only the `aws` cloud provider is currently supported. The only valid discoverer for it is `asg` and the valid key is `tag`. For example, specifying `--cloud-provider aws` and `--node-group-auto-discovery asg:tag=cluster-autoscaler/auto-discovery/enabled,kubernetes.io/cluster/<YOUR CLUSTER NAME>` results in ASGs tagged with `cluster-autoscaler/auto-discovery/enabled` and `kubernetes.io/cluster/<YOUR CLUSTER NAME>` to be considered as target node groups")
-	verifyUnschedulablePods = flag.Bool("verify-unschedulable-pods", true,
-		"If enabled CA will ensure that each pod marked by Scheduler as unschedulable actually can't be scheduled on any node."+
-			"This prevents from adding unnecessary nodes in situation when CA and Scheduler have different configuration.")
-	scaleDownEnabled = flag.Bool("scale-down-enabled", true, "Should CA scale down the cluster")
-	scaleDownDelay   = flag.Duration("scale-down-delay", 10*time.Minute,
->>>>>>> 7e8ce12e
 		"Duration from the last scale up to the time when CA starts to check scale down options")
 	scaleDownUnneededTime = flag.Duration("scale-down-unneeded-time", 10*time.Minute,
 		"How long a node should be unneeded before it is eligible for scale down")
